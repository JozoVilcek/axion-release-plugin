--- conflicted
+++ resolved
@@ -188,13 +188,7 @@
     }
 
     @Override
-<<<<<<< HEAD
-    boolean checkUncommitedChanges() {
-=======
     boolean checkUncommittedChanges() {
-        ensureRepositoryExists()
-
->>>>>>> c50b1e9b
         return !repository.status().isClean()
     }
 
