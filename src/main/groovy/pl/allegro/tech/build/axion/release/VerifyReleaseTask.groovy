--- conflicted
+++ resolved
@@ -23,29 +23,17 @@
         ChecksResolver resolver = context.checksResolver()
         LocalOnlyResolver localOnlyResolver = context.localOnlyResolver()
 
-<<<<<<< HEAD
-        if (resolver.checkUncommitedChanges()) {
-            boolean uncommitedChanges = repository.checkUncommitedChanges()
-            project.logger.quiet("Looking for uncommited changes.. ${uncommitedChanges ? 'FAILED' : ''}")
-            if (uncommitedChanges && !dryRun) {
+        if (resolver.checkUncommittedChanges()) {
+            boolean uncommittedChanges = repository.checkUncommittedChanges()
+            project.logger.quiet("Looking for uncommitted changes.. ${uncommittedChanges ? 'FAILED' : ''}")
+            if (uncommittedChanges && !dryRun) {
                 changesPrinter.printChanges()
 
-                throw new IllegalStateException("There are uncommited files in your repository - can't release. " +
+                throw new IllegalStateException("There are uncommitted files in your repository - can't release. " +
                         "See above for list of all changes.")
             }
         } else {
-            project.logger.quiet('Skipping uncommited changes check')
-=======
-        if(resolver.checkUncommittedChanges()) {
-            boolean uncommittedChanges = repository.checkUncommittedChanges()
-            project.logger.quiet("Looking for uncommitted changes.. ${uncommittedChanges ? 'FAILED' : ''}")
-            if (uncommittedChanges && !dryRun) {
-                throw new IllegalStateException("There are uncommitted files in your repository - can't release.")
-            }
-        }
-        else {
             project.logger.quiet('Skipping uncommitted changes check')
->>>>>>> c50b1e9b
         }
 
         boolean remoteAttached = repository.remoteAttached(config.repository.remote)
