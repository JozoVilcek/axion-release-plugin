axion-release-plugin
====

*gradle release and version management plugin*

[![Build Status](https://travis-ci.org/allegro/axion-release-plugin.svg?branch=master)](https://travis-ci.org/allegro/axion-release-plugin)

Releasing versions in Gradle is very different from releasing in Maven. Maven came with
[maven-release-plugin](http://maven.apache.org/maven-release/maven-release-plugin/) which
did all the dirty work. Gradle has no such tool and probably doesn't need it anyway. Evolution of software craft came
to the point, when we start thinking about SCM as ultimate source of truth about project version. Version should not be
hardcoded in **pom.xml** or **build.gradle**.

**axion-release-plugin** embraces this philosophy. Instead of reading project version from buildfile, it is derived
from nearest tag in SCM (or set to default if nothing was tagged). If current commit is tagged commit, project has
a release version. If there were any commits after last tag, project is in SNAPSHOT version. This very simple and
intuitive philosophy makes it a lot easier to manage project versions along SCM tag versions.

## Documentation

Documentation is available at [axion-release read the docs](https://readthedocs.org/docs/axion-release-plugin/en/latest).

## Why write new plugin?

There are a few plugins that try to do the same - question is do we need another one?

* [build-version-plugin](https://github.com/GeoNet/gradle-build-version-plugin/) - plugin that was main source of inspiration, reads build version but lacks release options
* [ari gradle-release-plugin](https://github.com/ari/gradle-release-plugin) - takes only branch/tag name for version
* [townsfolk gradle-release-plugin](https://github.com/townsfolk/gradle-release) - more oldschhol, maven-release-plugin-like approach

What I needed was plugin that exposes version taken from nearest tag (like **build-version-plugin**) which at the same time
will be easily integrated with maven-publish and signing. It also needs to be Continuous Integration-aware.

<<<<<<< HEAD
=======
## Usage

Apply plugin **gradle 2.1+** style:

```groovy
buildscript {
    repositories {
        mavenCentral() // for plugin dependencies
    }
}

plugins {
    id 'pl.allegro.tech.build.axion-release' version '1.2.0'
}
```

If using gradle < 2.1:

```groovy
buildscript {
    repositories {
        jcenter()
        mavenCentral()
    }
    dependencies {
        classpath group: 'pl.allegro.tech.build', name: 'axion-release-plugin', version: '1.2.0'
    }
}

apply plugin: 'pl.allegro.tech.build.axion-release'
```

Basic configuration:

```groovy
// configure version
scmVersion {
    tag {
        prefix = 'tag-prefix'
    }
}

// make our version available to all
project.version = scmVersion.version
```

**Warning** Order of definitions in `build.gradle` file does matter! First you apply plugin, then comes `scmVersion { }`
closure if configuration is needed and only then you can use `scmVersion.version` to extract current version.

### Multi-project builds

For multi project builds the plugin has to be applied only on the root project, but version has to be set also in submodules.

```groovy
plugins {
    id 'pl.allegro.tech.build.axion-release' version '...'
}

allprojects {
    project.version = scmVersion.version
}
```

## Tasks

* `currentVersion` - prints current version as seen by plugin
* `markNextVersion` - creates next version marker to change displayed SNAPSHOT version
* `verifyRelease` - check some basic stuff before release, i.e. if there are no uncommitted files and if branch is not ahead of origin
* `release` - create tag with current version and push it to remote

## Example

```
# git tag
project-0.1.0

# ./gradlew currentVersion
0.1.0

# git commit -m "Some commit."

# ./gradlew currentVersion
0.1.1-SNAPSHOT

# ./gradlew release

# git tag
project-0.1.0 project-0.1.1

# ./gradlew currentVersion
0.1.1

# ./graldew publish
published project-0.1.1 release version

# ./gradlew markNextVersion -Prelease.nextVersion=1.0.0

# ./gradlew currentVersion
1.0.0-SNAPSHOT
```

## Options

### Authorization

Almost all authorization mechanisms are provided by [grgit](https://github.com/ajoberstar/grgit),
see [authorization docs](http://ajoberstar.org/grgit/docs/groovydoc/org/ajoberstar/grgit/auth/AuthConfig.html) for more info.

If you want to use custom key file to authorize, see *Using custom SSH key* section below.

### Command line

#### Mark next version

To start using new version without releasing, you can create next version marker tag:

```
./gradlew markNextVersion -Prelease.nextVersion=1.0.0
```

This will change version numbering, but plugin will treat current version as *SNAPSHOT*.
Marking next version means creating suffixed tag in repository. You can change the way it is created in `nextVersion` config section.

Usage scenario:

```
# ./gradlew currentVersion
0.1.0-SNAPSHOT

# ./gradlew markNextVersion -Prelease.nextVersion=1.0.0

# ./gradlew currentVersion
1.0.0-SNAPSHOT

# git tag
release-1.0.0-alpha
```

#### Force version

To force version, set `release.forceVersion` project property, for example to start with new 2.0.0 version:

```
./gradlew release -Prelease.forceVersion=2.0.0
```

Plugin recognizes if you are on tag or not and adds additional "-SNAPSHOT" suffix when necessary.
This property is ignored if it has empty value.

#### Local build

If you don't want release plugin to connect to remote, use `release.localOnly` flag:

```
./gradlew release -Prelease.localOnly
```

This implies, that plugin won't try to verify if current branch is ahead of remote nor it will push tag to remote.

#### Dry run

To check how release would behave without actually releasing anything, use `release.dryRun` option:

```
./gradlew release -Prelease.dryRun
```

This will output actions it would take during release, but won't persist changes.

#### Disabling checks

By default plugin checks if there are no uncommitted changes and if local branch is ahead of remote before release. These
checks can be disabled from command line using:

    * `release.disableChecks` - disable all checks
    * `release.disableUncommittedCheck` - disable uncommitted changes check
    * `release.disableRemoteCheck` - disable ahead of remote check

```
./gradlew release -Prelease.disableChecks // disable all checks
```

#### Attaching to remote

When running release in CI environment (as it should be always done!) it might be necessary to attach remote before pushing
the tag - this is the case of Atlassian Bamboo CI, which does very shallow fetch of repo, not clone. To do this, pass
`release.attachRemote` property, which value should be url to remote. Remote name will be taken from configuration.

```
./gradlew release -Prelease.attachRemote="ssh://git@hello.com/repo.git"
```

#### Using custom SSH key

Use `release.customKeyFile` and `release.customKeyPassword` properties to force Git to use custom SSH keys to authorize in
remote repository.

```
./gradlew release -Prelease.customKeyFile="./keys/secret_key_rsa" -Prelease.customKeyPassword=password
```

If you don't want to pass these information via command line, you cen set it in Gradle runtime by changing
`scmVersion.repository.customKey` and `scmVersion.repository.customKeyPassword` properties.

### Plugin

```groovy
scmVersion {

    repository {
        type = 'git' // type of repository, only git supported
        directory = project.rootProject.file('./') // where is repository root? by default rootProject dir
        remote = 'myRemote' // 'origin' by default

        customKey = 'AAasaDDSSD...' or project.file('myKey') // custom key - String or File
        customKeyPassword = 'secret' // custom key password
    }

    localOnly = false // never connect to remote (e.g. don't push tags), false by default

    sanitizeVersion = true // should created version be sanitized, true by default

    tag {
        prefix = 'tag-prefix' // prefix to be used, 'release' by default
        versionSeparator = '-' // separator between prefix and version number, '-' by default
        serialize = { rules, version -> rules.prefix + rules.versionSeparator + version } // creates tag name from raw version
        deserialize = { rules, position, tagName -> /* ... */ } // reads raw version from tag
        initialVersion = { rules, position -> /* ... */ } // returns initial version if none found, 0.1.0 by default
    }
    
    nextVersion {
        suffix = 'alpha' // tag suffix
        separator = '-' // separator between version and suffix
        serializer = { nextVersionConfig, version -> /* ... */ } // append suffix to version tag
        deserializer = { nextVersionConfig, position -> /* ... */ } // strip suffix off version tag
    }

    // configure pre and post release hooks, see below for detailed documentation
    hooks {
        pre 'fileUpdate' [file: 'README.md', pattern: {v,p -> /.../}, replacement: {v,p -> /.../}]
    }

    versionCreator { version, position -> /* ... */ } // creates version visible for Gradle from raw version and current position in scm
    versionCreator 'versionWithBranch' // use one of predefined version creators

    createReleaseCommit true // should create empty commit to annotate release in commit history, false by default
    releaseCommitMessage { version, position -> /* ... */ } // custom commit message if commits are created

    branchVersionCreators = [
        'feature/.*': { version, position -> /* ... */ },
        'bugfix/.*': { version, position -> /* ... */ }
    ] // map [regexp: closure] of version creators per branch, first match wins but no order is guaranteed (depends on created map instance)

    checks {
        uncommittedChanges = false // permanently disable uncommitted changes check
        aheadOfRemote = false // permanently disable ahead of remote check
    }
}
```

In `versionCreator` and `branchVersionCreators` closure arguments, `position` contains the following attributes:

* `latestTag` - the name of the latest tag
* `branch` - the name of the current branch
* `onTag` - true, if current commit is tagged with release version tag

#### Version creators

To create version creator that will attach branch name to version only for feature branches use:

```
branchVersionCreators = [
    'feature/.*': {version, position -> "$version-$position.branch"}
]
```

#### Predefined version creators

For convenience predefined version creators were created. They are registered under unique name (type) and aim to reduce
bloat in `build.gradle` for commonly used cases. Currently there are two predefined version creators:

* **default** returns version:

```
{version, position -> version}
```

* **versionWithBranch** appends branch name to version when not on master:

```
{version, position ->
    if(position.branch != 'master') {
        return version + '-' + position.branch
    }
    return version
}
```

#### Version sanitization

By default all versions are sanitized i.e. all characters that do not match `[A-Za-z0-9._-]` group are replaced with `-`. For example:

```
versionCreator = {version, position -> "$version-$position.branch"}
```

```
$ git branch
feature/some_feature

$ ./gradlew cV
release-0.1.0-feature-some_feature-SNAPSHOT
```

#### Create commit on release

By default **axion-release-plugin** operates on tags only and does not mess with commit history. However, in some cases it
might be useful to create additional commit to mark release. Use `createReleaseCommit` option to change this behavior.

Default commit message is created using closure:

```groovy
{ version, position ->
    "release version: $version"
}
```

It can be changed by overriding `releaseCommitMessage` property with own closure.

**Warning** don't use it as a way to commit files along with release - release commit does not run
`git add .` so nothing will be added to tracked changes set.

**Warning** hooks introduced in 1.2.0 are now preferred mechanism of creating commit on release. This flag is kept
for compatibility reasons, and leads to adding `commit` hook. Flag should be perceived as deprecated.

#### Hooks

With `axion-release` you can add custom actions that should be run right before the release (or right after it).
By default it ships with two predefined hooks: `fileUpdate` and `commit`. Of course there is no reason not to pass
custom closure that will be called. Example of configuration to update version in README.md and commit changes
afterwards:

```
hooks {
    pre 'fileUpdate' [file: 'README.md', pattern: {v, p -> /(?m)(version.) $v/}, replacement: {v, p -> "\$1 $v"}]
    pre 'commit'
}
```

**Warning** Use either `commit` hook or `createReleaseCommit` flag, never both as it would lead to creating two
commits (unless you really want to have two commits of course).

If you need to call some custom action, just pass closure as `pre` (or `post`) parameter. Closure will have access
to `HookContext` object:

```
hooks {
    pre {context -> // do something}
}
```

#### Tag name serializer

Tag name serializer interprets tag name and extracts version from it.
Tag name deserializer creates version based on rules and current version.

Default serializer extracts version from tag by removing prefix and version separator
from tag name. If prefix is empty, no version separator is used, e.g.:

```
tag: release-0.1.0, prefix: release, versionSeparator: - => version: 0.1.0
tag: 0.1.0, prefix: <empty>, versionSeparator: - => version: 0.1.0
```

Deserializer reverts this operation:

```
version: 0.1.0, prefix: release, versionSeparator: - => version: release-0.1.0
version: 0.1.0, prefix: <empty>, versionSeparator: - => tag: 0.1.0
```

>>>>>>> ca1540ff
## Publishing released version

Publishing release version is simple with **axion-release-plugin**. Since release does not increase version unless
you commit something, you can publish release version any time by calling gradle once again:

```
./gradlew release
./gradlew publish
```

Why not make it work in single Gradle run? **maven-publish** plugin reads **project.version** in configuration phase.
Any change made by tasks running prior to publishing won't be recognized.

## License

**axion-release-plugin** is published under [Apache License 2.0](http://www.apache.org/licenses/LICENSE-2.0).<|MERGE_RESOLUTION|>--- conflicted
+++ resolved
@@ -31,403 +31,6 @@
 What I needed was plugin that exposes version taken from nearest tag (like **build-version-plugin**) which at the same time
 will be easily integrated with maven-publish and signing. It also needs to be Continuous Integration-aware.
 
-<<<<<<< HEAD
-=======
-## Usage
-
-Apply plugin **gradle 2.1+** style:
-
-```groovy
-buildscript {
-    repositories {
-        mavenCentral() // for plugin dependencies
-    }
-}
-
-plugins {
-    id 'pl.allegro.tech.build.axion-release' version '1.2.0'
-}
-```
-
-If using gradle < 2.1:
-
-```groovy
-buildscript {
-    repositories {
-        jcenter()
-        mavenCentral()
-    }
-    dependencies {
-        classpath group: 'pl.allegro.tech.build', name: 'axion-release-plugin', version: '1.2.0'
-    }
-}
-
-apply plugin: 'pl.allegro.tech.build.axion-release'
-```
-
-Basic configuration:
-
-```groovy
-// configure version
-scmVersion {
-    tag {
-        prefix = 'tag-prefix'
-    }
-}
-
-// make our version available to all
-project.version = scmVersion.version
-```
-
-**Warning** Order of definitions in `build.gradle` file does matter! First you apply plugin, then comes `scmVersion { }`
-closure if configuration is needed and only then you can use `scmVersion.version` to extract current version.
-
-### Multi-project builds
-
-For multi project builds the plugin has to be applied only on the root project, but version has to be set also in submodules.
-
-```groovy
-plugins {
-    id 'pl.allegro.tech.build.axion-release' version '...'
-}
-
-allprojects {
-    project.version = scmVersion.version
-}
-```
-
-## Tasks
-
-* `currentVersion` - prints current version as seen by plugin
-* `markNextVersion` - creates next version marker to change displayed SNAPSHOT version
-* `verifyRelease` - check some basic stuff before release, i.e. if there are no uncommitted files and if branch is not ahead of origin
-* `release` - create tag with current version and push it to remote
-
-## Example
-
-```
-# git tag
-project-0.1.0
-
-# ./gradlew currentVersion
-0.1.0
-
-# git commit -m "Some commit."
-
-# ./gradlew currentVersion
-0.1.1-SNAPSHOT
-
-# ./gradlew release
-
-# git tag
-project-0.1.0 project-0.1.1
-
-# ./gradlew currentVersion
-0.1.1
-
-# ./graldew publish
-published project-0.1.1 release version
-
-# ./gradlew markNextVersion -Prelease.nextVersion=1.0.0
-
-# ./gradlew currentVersion
-1.0.0-SNAPSHOT
-```
-
-## Options
-
-### Authorization
-
-Almost all authorization mechanisms are provided by [grgit](https://github.com/ajoberstar/grgit),
-see [authorization docs](http://ajoberstar.org/grgit/docs/groovydoc/org/ajoberstar/grgit/auth/AuthConfig.html) for more info.
-
-If you want to use custom key file to authorize, see *Using custom SSH key* section below.
-
-### Command line
-
-#### Mark next version
-
-To start using new version without releasing, you can create next version marker tag:
-
-```
-./gradlew markNextVersion -Prelease.nextVersion=1.0.0
-```
-
-This will change version numbering, but plugin will treat current version as *SNAPSHOT*.
-Marking next version means creating suffixed tag in repository. You can change the way it is created in `nextVersion` config section.
-
-Usage scenario:
-
-```
-# ./gradlew currentVersion
-0.1.0-SNAPSHOT
-
-# ./gradlew markNextVersion -Prelease.nextVersion=1.0.0
-
-# ./gradlew currentVersion
-1.0.0-SNAPSHOT
-
-# git tag
-release-1.0.0-alpha
-```
-
-#### Force version
-
-To force version, set `release.forceVersion` project property, for example to start with new 2.0.0 version:
-
-```
-./gradlew release -Prelease.forceVersion=2.0.0
-```
-
-Plugin recognizes if you are on tag or not and adds additional "-SNAPSHOT" suffix when necessary.
-This property is ignored if it has empty value.
-
-#### Local build
-
-If you don't want release plugin to connect to remote, use `release.localOnly` flag:
-
-```
-./gradlew release -Prelease.localOnly
-```
-
-This implies, that plugin won't try to verify if current branch is ahead of remote nor it will push tag to remote.
-
-#### Dry run
-
-To check how release would behave without actually releasing anything, use `release.dryRun` option:
-
-```
-./gradlew release -Prelease.dryRun
-```
-
-This will output actions it would take during release, but won't persist changes.
-
-#### Disabling checks
-
-By default plugin checks if there are no uncommitted changes and if local branch is ahead of remote before release. These
-checks can be disabled from command line using:
-
-    * `release.disableChecks` - disable all checks
-    * `release.disableUncommittedCheck` - disable uncommitted changes check
-    * `release.disableRemoteCheck` - disable ahead of remote check
-
-```
-./gradlew release -Prelease.disableChecks // disable all checks
-```
-
-#### Attaching to remote
-
-When running release in CI environment (as it should be always done!) it might be necessary to attach remote before pushing
-the tag - this is the case of Atlassian Bamboo CI, which does very shallow fetch of repo, not clone. To do this, pass
-`release.attachRemote` property, which value should be url to remote. Remote name will be taken from configuration.
-
-```
-./gradlew release -Prelease.attachRemote="ssh://git@hello.com/repo.git"
-```
-
-#### Using custom SSH key
-
-Use `release.customKeyFile` and `release.customKeyPassword` properties to force Git to use custom SSH keys to authorize in
-remote repository.
-
-```
-./gradlew release -Prelease.customKeyFile="./keys/secret_key_rsa" -Prelease.customKeyPassword=password
-```
-
-If you don't want to pass these information via command line, you cen set it in Gradle runtime by changing
-`scmVersion.repository.customKey` and `scmVersion.repository.customKeyPassword` properties.
-
-### Plugin
-
-```groovy
-scmVersion {
-
-    repository {
-        type = 'git' // type of repository, only git supported
-        directory = project.rootProject.file('./') // where is repository root? by default rootProject dir
-        remote = 'myRemote' // 'origin' by default
-
-        customKey = 'AAasaDDSSD...' or project.file('myKey') // custom key - String or File
-        customKeyPassword = 'secret' // custom key password
-    }
-
-    localOnly = false // never connect to remote (e.g. don't push tags), false by default
-
-    sanitizeVersion = true // should created version be sanitized, true by default
-
-    tag {
-        prefix = 'tag-prefix' // prefix to be used, 'release' by default
-        versionSeparator = '-' // separator between prefix and version number, '-' by default
-        serialize = { rules, version -> rules.prefix + rules.versionSeparator + version } // creates tag name from raw version
-        deserialize = { rules, position, tagName -> /* ... */ } // reads raw version from tag
-        initialVersion = { rules, position -> /* ... */ } // returns initial version if none found, 0.1.0 by default
-    }
-    
-    nextVersion {
-        suffix = 'alpha' // tag suffix
-        separator = '-' // separator between version and suffix
-        serializer = { nextVersionConfig, version -> /* ... */ } // append suffix to version tag
-        deserializer = { nextVersionConfig, position -> /* ... */ } // strip suffix off version tag
-    }
-
-    // configure pre and post release hooks, see below for detailed documentation
-    hooks {
-        pre 'fileUpdate' [file: 'README.md', pattern: {v,p -> /.../}, replacement: {v,p -> /.../}]
-    }
-
-    versionCreator { version, position -> /* ... */ } // creates version visible for Gradle from raw version and current position in scm
-    versionCreator 'versionWithBranch' // use one of predefined version creators
-
-    createReleaseCommit true // should create empty commit to annotate release in commit history, false by default
-    releaseCommitMessage { version, position -> /* ... */ } // custom commit message if commits are created
-
-    branchVersionCreators = [
-        'feature/.*': { version, position -> /* ... */ },
-        'bugfix/.*': { version, position -> /* ... */ }
-    ] // map [regexp: closure] of version creators per branch, first match wins but no order is guaranteed (depends on created map instance)
-
-    checks {
-        uncommittedChanges = false // permanently disable uncommitted changes check
-        aheadOfRemote = false // permanently disable ahead of remote check
-    }
-}
-```
-
-In `versionCreator` and `branchVersionCreators` closure arguments, `position` contains the following attributes:
-
-* `latestTag` - the name of the latest tag
-* `branch` - the name of the current branch
-* `onTag` - true, if current commit is tagged with release version tag
-
-#### Version creators
-
-To create version creator that will attach branch name to version only for feature branches use:
-
-```
-branchVersionCreators = [
-    'feature/.*': {version, position -> "$version-$position.branch"}
-]
-```
-
-#### Predefined version creators
-
-For convenience predefined version creators were created. They are registered under unique name (type) and aim to reduce
-bloat in `build.gradle` for commonly used cases. Currently there are two predefined version creators:
-
-* **default** returns version:
-
-```
-{version, position -> version}
-```
-
-* **versionWithBranch** appends branch name to version when not on master:
-
-```
-{version, position ->
-    if(position.branch != 'master') {
-        return version + '-' + position.branch
-    }
-    return version
-}
-```
-
-#### Version sanitization
-
-By default all versions are sanitized i.e. all characters that do not match `[A-Za-z0-9._-]` group are replaced with `-`. For example:
-
-```
-versionCreator = {version, position -> "$version-$position.branch"}
-```
-
-```
-$ git branch
-feature/some_feature
-
-$ ./gradlew cV
-release-0.1.0-feature-some_feature-SNAPSHOT
-```
-
-#### Create commit on release
-
-By default **axion-release-plugin** operates on tags only and does not mess with commit history. However, in some cases it
-might be useful to create additional commit to mark release. Use `createReleaseCommit` option to change this behavior.
-
-Default commit message is created using closure:
-
-```groovy
-{ version, position ->
-    "release version: $version"
-}
-```
-
-It can be changed by overriding `releaseCommitMessage` property with own closure.
-
-**Warning** don't use it as a way to commit files along with release - release commit does not run
-`git add .` so nothing will be added to tracked changes set.
-
-**Warning** hooks introduced in 1.2.0 are now preferred mechanism of creating commit on release. This flag is kept
-for compatibility reasons, and leads to adding `commit` hook. Flag should be perceived as deprecated.
-
-#### Hooks
-
-With `axion-release` you can add custom actions that should be run right before the release (or right after it).
-By default it ships with two predefined hooks: `fileUpdate` and `commit`. Of course there is no reason not to pass
-custom closure that will be called. Example of configuration to update version in README.md and commit changes
-afterwards:
-
-```
-hooks {
-    pre 'fileUpdate' [file: 'README.md', pattern: {v, p -> /(?m)(version.) $v/}, replacement: {v, p -> "\$1 $v"}]
-    pre 'commit'
-}
-```
-
-**Warning** Use either `commit` hook or `createReleaseCommit` flag, never both as it would lead to creating two
-commits (unless you really want to have two commits of course).
-
-If you need to call some custom action, just pass closure as `pre` (or `post`) parameter. Closure will have access
-to `HookContext` object:
-
-```
-hooks {
-    pre {context -> // do something}
-}
-```
-
-#### Tag name serializer
-
-Tag name serializer interprets tag name and extracts version from it.
-Tag name deserializer creates version based on rules and current version.
-
-Default serializer extracts version from tag by removing prefix and version separator
-from tag name. If prefix is empty, no version separator is used, e.g.:
-
-```
-tag: release-0.1.0, prefix: release, versionSeparator: - => version: 0.1.0
-tag: 0.1.0, prefix: <empty>, versionSeparator: - => version: 0.1.0
-```
-
-Deserializer reverts this operation:
-
-```
-version: 0.1.0, prefix: release, versionSeparator: - => version: release-0.1.0
-version: 0.1.0, prefix: <empty>, versionSeparator: - => tag: 0.1.0
-```
-
->>>>>>> ca1540ff
-## Publishing released version
-
-Publishing release version is simple with **axion-release-plugin**. Since release does not increase version unless
-you commit something, you can publish release version any time by calling gradle once again:
-
-```
-./gradlew release
-./gradlew publish
-```
-
-Why not make it work in single Gradle run? **maven-publish** plugin reads **project.version** in configuration phase.
-Any change made by tasks running prior to publishing won't be recognized.
-
 ## License
 
 **axion-release-plugin** is published under [Apache License 2.0](http://www.apache.org/licenses/LICENSE-2.0).