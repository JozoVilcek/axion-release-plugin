--- conflicted
+++ resolved
@@ -1,14 +1,12 @@
 axion-release-plugin changelog
 ====
 
-<<<<<<< HEAD
-
-=======
+* **0.9.5** (TBD)
+    * added option to create empty commit to mark release (#18)
 * **0.9.4** (07.11.2014)
     * added option to run whole process locally, without interaction with remote (#8, #9)
     * default tag name serializers/deserializers are smarter (#13)
     * fixed bug #10, pushes always went to origin instead of defined remote
->>>>>>> 8585a888
 * **0.9.3** (16.10.2014)
     * added predefined version creators
 * **0.9.2** (06.10.2014)
